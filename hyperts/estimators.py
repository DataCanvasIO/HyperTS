import numpy as np
<<<<<<< HEAD
from prophet import Prophet
from sktime.classification.interval_based import TimeSeriesForestClassifier
=======
try:
    from prophet import Prophet
except:
    from fbprophet import Prophet
>>>>>>> 8ae7fd77
from statsmodels.tsa.vector_ar.var_model import VAR
from sktime.classification.interval_based import TimeSeriesForestClassifier

from hypernets.core.search_space import ModuleSpace
from hypernets.utils import logging

logger = logging.get_logger(__name__)


class EstimatorWrapper:
    def fit(self, X, y):
        pass

    def predict(self, periods):
        pass


class ProphetWrapper(EstimatorWrapper):

    def __init__(self, **kwargs):
        self.model = Prophet(**kwargs)

    def fit(self, X, y):
        # adapt for prophet
        df_train = X[['ds']]
        df_train['y'] = y
        self.model.fit(df_train)

    def predict(self, X):
        df_predict = self.model.predict(X)
        return df_predict['yhat'].values


class VARWrapper(EstimatorWrapper):

    def __init__(self,  **kwargs):
        if kwargs is None:
            kwargs = {}
        self.init_kwargs = kwargs
        self.model = None

        # fitted
        self._start_date = None
        self._end_date = None
        self._freq = None
        self._targets = []

    def fit(self, X, y):
        # adapt for prophet
        date_series_top2 = X['ds'][:2].tolist()
        self._freq = (date_series_top2[1] - date_series_top2[0]).total_seconds()

        self._start_date = X['ds'].head(1).to_list()[0].to_pydatetime()
        self._end_date = X['ds'].tail(1).to_list()[0].to_pydatetime()

        model = VAR(endog=y, dates=X['ds'])
        self.model = model.fit(**self.init_kwargs)

    def predict(self, X):

        last_date = X['ds'].tail(1).to_list()[0].to_pydatetime()
        steps = int((last_date - self._end_date).total_seconds()/self._freq)
        predict_result = self.model.forecast(self.model.y, steps=steps)

        def calc_index(date):
            r_i = int((date - self._end_date).total_seconds()/self._freq) - 1
            return predict_result[r_i].tolist()

        return np.array(X['ds'].map(calc_index).to_list())


class SKTimeWrapper(EstimatorWrapper):

    def __init__(self,  **kwargs):
        if kwargs is None:
            kwargs = {}
        self.init_kwargs = kwargs
        self.model = TimeSeriesForestClassifier(**kwargs)

    def fit(self, X, y):
        # adapt for prophet
        # init_kwargs
        self.model.fit(X, y)

    def predict(self, X):
        predict_result = self.model.predict(X)
        return predict_result


class TSEstimatorMS(ModuleSpace):
    def __init__(self, wrapper_cls, fit_kwargs={}, space=None, name=None, **hyperparams):
        ModuleSpace.__init__(self, space, name, **hyperparams)
        self.fit_kwargs = fit_kwargs
        self.wrapper_cls = wrapper_cls
        self.estimator = None

    def _build_estimator(self, task, kwargs):
        raise NotImplementedError

    def build_estimator(self, task=None):
        pv = self.param_values
        self.estimator = self.wrapper_cls(**pv)
        return self.estimator

    def _on_params_ready(self):
        pass

    def _compile(self):
        pass

    def _forward(self, inputs):
        return self.estimator<|MERGE_RESOLUTION|>--- conflicted
+++ resolved
@@ -1,15 +1,11 @@
 import numpy as np
-<<<<<<< HEAD
-from prophet import Prophet
-from sktime.classification.interval_based import TimeSeriesForestClassifier
-=======
 try:
     from prophet import Prophet
 except:
     from fbprophet import Prophet
->>>>>>> 8ae7fd77
+from prophet import Prophet
+from sktime.classification.interval_based import TimeSeriesForestClassifier
 from statsmodels.tsa.vector_ar.var_model import VAR
-from sktime.classification.interval_based import TimeSeriesForestClassifier
 
 from hypernets.core.search_space import ModuleSpace
 from hypernets.utils import logging
